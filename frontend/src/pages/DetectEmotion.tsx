--- conflicted
+++ resolved
@@ -147,12 +147,6 @@
     setEmotionResult(null);
     setGenderResult(null);
 
-<<<<<<< HEAD
-    // const baseUrl = 'http://localhost:5000';
-    const baseUrl = "https://3ed821f54e70.ngrok-free.app"
-    
-=======
->>>>>>> 0fd39934
     try {
       const promises: Array<Promise<{ type: 'emotion' | 'gender'; data: any }>> = [];
 
